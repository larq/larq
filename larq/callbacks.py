--- conflicted
+++ resolved
@@ -33,12 +33,8 @@
         schedule: Callable,
         hyperparameter: str,
         optimizer: Optional[keras.optimizers.Optimizer] = None,
-<<<<<<< HEAD
         update_freq: str = "epoch",
-        verbose: Optional[int] = 0,
-=======
         verbose: int = 0,
->>>>>>> 332cd68e
     ):
         super(HyperparameterScheduler, self).__init__()
         self.optimizer = optimizer
@@ -46,7 +42,6 @@
         self.hyperparameter = hyperparameter
         self.verbose = verbose
 
-<<<<<<< HEAD
         if update_freq not in ["epoch", "step"]:
             raise ValueError(
                 "HyperparameterScheduler.update_freq can only be 'step' or 'epoch'."
@@ -55,10 +50,7 @@
 
         self.update_freq = update_freq
 
-    def set_model(self, model: keras.models.Model):
-=======
     def set_model(self, model: keras.models.Model) -> None:
->>>>>>> 332cd68e
         super().set_model(model)
         if self.optimizer is None:
             # It is not possible for a model to reach this state and not have
@@ -70,7 +62,6 @@
                 f'Optimizer must have a "{self.hyperparameter}" attribute.'
             )
 
-<<<<<<< HEAD
     def set_hyperparameter(self, t: int):
         hp = getattr(self.optimizer, self.hyperparameter)
         try:  # new API
@@ -81,17 +72,7 @@
         tf.keras.backend.set_value(hp, hyperparameter_val)
         return hp
 
-    def on_epoch_begin(self, epoch: int, logs: Optional[Dict] = None):
-        if self.update_freq == "epoch":
-            hp = self.set_hyperparameter(epoch)
-
-            if self.verbose > 0:
-                print(
-                    f"Epoch {epoch}: {self.hyperparameter} changing"
-                    f" to {tf.keras.backend.get_value(hp)}."
-                )
-
-    def on_batch_begin(self, batch: int, logs: Optional[Dict] = None):
+    def on_batch_begin(self, batch: int, logs: Optional[MutableMapping[str, Any]] = None):
         if self.update_freq == "step":
             # We use optimizer.iterations (i.e. global step), since batch only
             # reflects the batch index in the current epoch.
@@ -101,8 +82,7 @@
                 print(
                     f"Batch {self.optimizer.iterations}: {self.hyperparameter} changing"
                     f" to {tf.keras.backend.get_value(hp)}."
-                )
-=======
+
     def on_epoch_begin(
         self, epoch: int, logs: Optional[MutableMapping[str, Any]] = None
     ) -> None:
@@ -119,7 +99,6 @@
             print(
                 f"Epoch {epoch + 1}: {self.hyperparameter} changing to {keras.backend.get_value(hp)}."
             )
->>>>>>> 332cd68e
 
     def on_epoch_end(
         self, epoch: int, logs: Optional[MutableMapping[str, Any]] = None
