--- conflicted
+++ resolved
@@ -86,56 +86,6 @@
     dtype: Data type of the moving mean.
     """
 
-<<<<<<< HEAD
-    def __init__(
-        self, values_shape=None, values_dtype="int8", name="flip_ratio", dtype=None
-    ):
-        super().__init__(name=name, dtype=dtype)
-
-        self.values_dtype = tf.as_dtype(values_dtype)
-        self.values_shape = values_shape
-
-        self.is_weight_metric = True
-        self.built = False
-
-        with tf.init_scope():
-            self.total = self.add_weight(
-                "total",
-                initializer=tf.keras.initializers.zeros,
-                aggregation=tf.VariableAggregation.ONLY_FIRST_REPLICA,
-            )
-            self.count = self.add_weight(
-                "count",
-                initializer=tf.keras.initializers.zeros,
-                aggregation=tf.VariableAggregation.ONLY_FIRST_REPLICA,
-            )
-
-    def _build(self, shape):
-        """Only add the weights that require us to know a shape on first call."""
-
-        if self.values_shape is not None and self.values_shape != shape:
-            raise ValueError(
-                f"Shape of first value `{shape}` does not match shape set on __init__()"
-                f" `{self.values_shape}`."
-            )
-
-        self.values_shape = shape
-        self._size = np.prod(shape)
-
-        with tf.init_scope():
-            self._previous_values = self.add_weight(
-                "previous_values",
-                shape=self.values_shape,
-                dtype=self.values_dtype,
-                initializer=tf.keras.initializers.zeros,
-                aggregation=tf.VariableAggregation.ONLY_FIRST_REPLICA,
-            )
-
-        # TODO: also initialize variables with keras backend?
-        # https://github.com/tensorflow/tensorflow/blob/944e6fe82a2b7733dd2f58ad352fcaeb7ad066b8/tensorflow/python/keras/metrics.py#L2723
-        # https://github.com/tensorflow/tensorflow/blob/944e6fe82a2b7733dd2f58ad352fcaeb7ad066b8/tensorflow/python/keras/backend.py#L955
-
-=======
     def __init__(self, values_dtype="int8", name="flip_ratio", dtype=None):
         super().__init__(name=name, dtype=dtype)
         self.built = False
@@ -166,7 +116,6 @@
             aggregation=tf.VariableAggregation.ONLY_FIRST_REPLICA,
         )
         self._size = tf.cast(np.prod(input_shape), self.dtype)
->>>>>>> a6eba9d7
         self.built = True
 
     def update_state(self, values, sample_weight=None):
