import logging
from typing import Optional

import tensorflow as tf

from larq import context, quantizers, utils
from larq.quantized_variable import QuantizedVariable
<<<<<<< HEAD
from larq.quantizers import NoOpQuantizer, QuantizerType
=======
from larq.quantizers import NoOp, Quantizer
>>>>>>> ce4b2b7b

log = logging.getLogger(__name__)


def _is_binary(quantizer):
    return getattr(quantizer, "precision", None) == 1 and not isinstance(
        quantizer, NoOp
    )


def _compute_padded_size(stride, dilation_rate, input_size, filter_size):
    if input_size is None:
        return None
    effective_filter_size = (filter_size - 1) * dilation_rate + 1
    output_size = (input_size + stride - 1) // stride
    padded_size = (output_size - 1) * stride + effective_filter_size
    if tf.is_tensor(input_size):
        return tf.math.maximum(padded_size, input_size)
    return max(padded_size, input_size)


def _compute_padding(stride, dilation_rate, input_size, filter_size):
    padded_size = _compute_padded_size(stride, dilation_rate, input_size, filter_size)
    total_padding = padded_size - input_size
    padding = total_padding // 2
    return padding, padding + (total_padding % 2)


class BaseLayer(tf.keras.layers.Layer):
    """Base class for defining quantized layers.

    `input_quantizer` is the element-wise quantization functions to use.
    If `input_quantizer=None` this layer is equivalent to `tf.keras.layers.Layer`.
    """

    def __init__(self, *args, input_quantizer=None, **kwargs):
        self.input_quantizer = quantizers.get(input_quantizer)
        super().__init__(*args, **kwargs)

    def call(self, inputs):
        if self.input_quantizer:
            inputs = self.input_quantizer(inputs)
        with context.quantized_scope(True):
            return super().call(inputs)

    def get_config(self):
        return {
            **super().get_config(),
            "input_quantizer": quantizers.serialize(self.input_quantizer),
        }

    def _get_quantizer(self, name) -> Optional[QuantizerType]:
        """Get quantizer for given kernel name"""
        return None

    def _add_variable_with_custom_getter(self, name: str, **kwargs):
        quantizer = self._get_quantizer(name)
        if quantizer is None:
            return super()._add_variable_with_custom_getter(name, **kwargs)

        old_getter = kwargs.pop("getter")

        # Wrap `getter` with a version that returns a `QuantizedVariable`.
        def getter(*args, **kwargs):
            variable = old_getter(*args, **kwargs)
            return QuantizedVariable.from_variable(variable, quantizer)

        return super()._add_variable_with_custom_getter(name, getter=getter, **kwargs)


class QuantizerBase(BaseLayer):
    """Base class for defining quantized layers with a single kernel.

    `kernel_quantizer` is the element-wise quantization functions to use.
    If `kernel_quantizer=None` this layer is equivalent to `BaseLayer`.
    """

    def __init__(self, *args, kernel_quantizer=None, **kwargs):
        self.kernel_quantizer = quantizers.get_kernel_quantizer(kernel_quantizer)

        super().__init__(*args, **kwargs)
        if _is_binary(self.kernel_quantizer) and not self.kernel_constraint:
            log.warning(
                "Using a binary weight quantizer without setting `kernel_constraint` "
                "may result in starved weights (where the gradient is always zero)."
            )

    def _get_quantizer(self, name: str) -> Optional[QuantizerType]:
        return self.kernel_quantizer if name == "kernel" else None

    def get_config(self):
        return {
            **super().get_config(),
            "kernel_quantizer": quantizers.serialize(self.kernel_quantizer),
        }


class QuantizerBaseConv(tf.keras.layers.Layer):
    """Base class for defining quantized conv layers"""

    def __init__(self, *args, pad_values=0.0, **kwargs):
        self.pad_values = pad_values
        super().__init__(*args, **kwargs)
        is_zero_padding = not tf.is_tensor(self.pad_values) and self.pad_values == 0.0
        self._is_native_padding = self.padding != "same" or is_zero_padding
        if self.padding == "causal" and not is_zero_padding:
            raise ValueError("Causal padding with `pad_values != 0` is not supported.")

    def _get_spatial_padding_same(self, shape):
        return [
            _compute_padding(stride, dilation_rate, shape[i], filter_size)
            for i, (stride, dilation_rate, filter_size) in enumerate(
                zip(self.strides, self.dilation_rate, self.kernel_size)
            )
        ]

    def _get_spatial_shape(self, input_shape):
        return (
            input_shape[1:-1]
            if self.data_format == "channels_last"
            else input_shape[2:]
        )

    def _get_padding_same(self, inputs):
        input_shape = inputs.shape
        if not input_shape[1:].is_fully_defined():
            input_shape = tf.shape(inputs)
        padding = self._get_spatial_padding_same(self._get_spatial_shape(input_shape))
        return (
            [[0, 0], *padding, [0, 0]]
            if self.data_format == "channels_last"
            else [[0, 0], [0, 0], *padding]
        )

    def _get_padding_same_shape(self, input_shape):
        spatial_input_shape = self._get_spatial_shape(input_shape)
        spatial_shape = [
            _compute_padded_size(stride, dilation, size, filter_size)
            for size, stride, dilation, filter_size in zip(
                spatial_input_shape,
                self.strides,
                self.dilation_rate,
                self.kernel_size,
            )
        ]
        if self.data_format == "channels_last":
            return tf.TensorShape([input_shape[0], *spatial_shape, input_shape[-1]])
        return tf.TensorShape([*input_shape[:2], *spatial_shape])

    def build(self, input_shape):
        if self._is_native_padding:
            super().build(input_shape)
        else:
            with utils.patch_object(self, "padding", "valid"):
                super().build(self._get_padding_same_shape(input_shape))

    def call(self, inputs):
        if self._is_native_padding:
            return super().call(inputs)

        inputs = tf.pad(
            inputs, self._get_padding_same(inputs), constant_values=self.pad_values
        )
        with utils.patch_object(self, "padding", "valid"):
            return super().call(inputs)

    def get_config(self):
        return {
            **super().get_config(),
            "pad_values": tf.keras.backend.get_value(self.pad_values),
        }


class QuantizerDepthwiseBase(BaseLayer):
    """Base class for defining depthwise quantized layers

    `depthwise_quantizer` is the element-wise quantization functions to use.
    If `depthwise_quantizer=None` this layer is equivalent to `BaseLayer`.
    """

    def __init__(
        self,
        *args,
        depthwise_quantizer: Optional[QuantizerType] = None,
        **kwargs,
    ):
        self.depthwise_quantizer = quantizers.get_kernel_quantizer(depthwise_quantizer)

        super().__init__(*args, **kwargs)
        if _is_binary(self.depthwise_quantizer) and not self.depthwise_constraint:
            log.warning(
                "Using a binary weight quantizer without setting `depthwise_constraint` "
                "may result in starved weights (where the gradient is always zero)."
            )

    def _get_quantizer(self, name: str) -> Optional[QuantizerType]:
        return self.depthwise_quantizer if name == "depthwise_kernel" else None

    def get_config(self):
        return {
            **super().get_config(),
            "depthwise_quantizer": quantizers.serialize(self.depthwise_quantizer),
        }


class QuantizerSeparableBase(BaseLayer):
    """Base class for defining separable quantized layers.

    `depthwise_quantizer` and `pointwise_quantizer` are the element-wise quantization
    functions to use. If all quantization functions are `None` this layer is equivalent
    to `BaseLayer`.
    """

    def __init__(
        self,
        *args,
        depthwise_quantizer: Optional[QuantizerType] = None,
        pointwise_quantizer: Optional[QuantizerType] = None,
        **kwargs,
    ):
        self.depthwise_quantizer = quantizers.get_kernel_quantizer(depthwise_quantizer)
        self.pointwise_quantizer = quantizers.get_kernel_quantizer(pointwise_quantizer)

        super().__init__(*args, **kwargs)
        if _is_binary(self.depthwise_quantizer) and not self.depthwise_constraint:
            log.warning(
                "Using a binary `depthwise_quantizer` without setting `depthwise_constraint` "
                "may result in starved weights (where the gradient is always zero)."
            )
        if _is_binary(self.pointwise_quantizer) and not self.pointwise_constraint:
            log.warning(
                "Using a binary `pointwise_quantizer` without setting `pointwise_constraint` "
                "may result in starved weights (where the gradient is always zero)."
            )

    def _get_quantizer(self, name: str) -> Optional[QuantizerType]:
        if name == "depthwise_kernel":
            return self.depthwise_quantizer
        if name == "pointwise_kernel":
            return self.pointwise_quantizer
        return None

    def get_config(self):
        return {
            **super().get_config(),
            "depthwise_quantizer": quantizers.serialize(self.depthwise_quantizer),
            "pointwise_quantizer": quantizers.serialize(self.pointwise_quantizer),
        }<|MERGE_RESOLUTION|>--- conflicted
+++ resolved
@@ -5,11 +5,7 @@
 
 from larq import context, quantizers, utils
 from larq.quantized_variable import QuantizedVariable
-<<<<<<< HEAD
-from larq.quantizers import NoOpQuantizer, QuantizerType
-=======
-from larq.quantizers import NoOp, Quantizer
->>>>>>> ce4b2b7b
+from larq.quantizers import NoOp, QuantizerType
 
 log = logging.getLogger(__name__)
 
